--- conflicted
+++ resolved
@@ -7,13 +7,9 @@
 
 from middlewared.alert.schedule import IntervalSchedule
 
-<<<<<<< HEAD
-__all__ = ["AlertLevel", "Alert", "AlertSource", "FilePresenceAlertSource", "ThreadedAlertSource",
-           "DismissableAlertSource",
-=======
 __all__ = ["AlertLevel", "UnavailableException",
-           "Alert", "AlertSource", "FilePresenceAlertSource", "ThreadedAlertSource",
->>>>>>> 31ef4543
+           "Alert", "AlertSource", "DismissableAlertSource", "FilePresenceAlertSource",
+           "ThreadedAlertSource",
            "AlertService", "ThreadedAlertService", "ProThreadedAlertService",
            "format_alerts", "ellipsis"]
 
